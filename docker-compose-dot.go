--- conflicted
+++ resolved
@@ -32,10 +32,9 @@
 type MapOrArrayWrapper []string
 
 type service struct {
-<<<<<<< HEAD
 	ContainerName                     string "container_name"
 	Image                             string
-	Networks, Ports, Volumes, Command []string
+	Networks, Ports, Volumes, Command, Links []string
 	VolumesFrom                       []string "volumes_from"
 	DependsOn                         []string "depends_on"
 	CapAdd                            []string "cap_add"
@@ -59,16 +58,6 @@
 	}
 	*w = envsArray
 	return nil
-=======
-	ContainerName                            string "container_name"
-	Image                                    string
-	Networks, Ports, Volumes, Command, Links []string
-	VolumesFrom                              []string "volumes_from"
-	DependsOn                                []string "depends_on"
-	CapAdd                                   []string "cap_add"
-	Build                                    struct{ Context, Dockerfile string }
-	Environment                              map[string]string
->>>>>>> dc3f6d54
 }
 
 func nodify(s string) string {
